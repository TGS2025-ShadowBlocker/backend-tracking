--- conflicted
+++ resolved
@@ -36,7 +36,6 @@
 current_actions = {"punch": False, "kick": False}
 tracking_thread = None
 tracking_active = False
-<<<<<<< HEAD
 
 # カメラは単一の VideoCapture を共有
 cap = None
@@ -174,39 +173,14 @@
 
 person_seg = PersonSegmentation()
 
-=======
-# 現在のフレームを保存するグローバル変数
-current_frame = None
-processed_frame = None
-person_processed_frame = None
->>>>>>> af12b6b8
 
 def tracking_worker():
     """バックグラウンドでカメラ読み取り → ポーズトラッキングとセグメンテーションを実行"""
     global tracker, current_actions, tracking_active, current_frame, processed_frame
-<<<<<<< HEAD
     global segmented_frame, segmented_alpha, cap
 
     # ポーズトラッカーを初期化
     tracker = RealtimePoseTracker()
-=======
-    global person_processor, person_processed_frame
-    # カメラを初期化
-    cap = cv2.VideoCapture(0)
-    if not cap.isOpened():
-        print("エラー: カメラを開けませんでした")
-        return
-    
-    # ポーズトラッカーを初期化
-    tracker = RealtimePoseTracker()
-    # PersonSegmentationは外部キャプチャを使うため use_camera=False
-    try:
-        person_processor = PersonSegmentation(use_camera=False, setup_server=False)
-    except Exception as e:
-        print(f"PersonSegmentation 初期化エラー: {e}")
-        person_processor = None
-    
->>>>>>> af12b6b8
     print("ポーズトラッキングを開始しました")
 
     try:
@@ -226,20 +200,15 @@
             # 生のカメラフレームを保存
             current_frame = frame.copy()
 
+
             # ポーズトラッキングを実行
             processed = tracker.process_frame(frame)
             processed_frame = processed if processed is not None else frame.copy()
 
-<<<<<<< HEAD
             # セグメンテーション実行
             seg, alpha = person_seg.process_frame(frame)
             segmented_frame = seg
             segmented_alpha = alpha
-=======
-            # PersonSegmentationに同じフレームを渡して処理
-            if person_processor:
-                person_processed_frame = _process_person_frame(person_processor, frame, person_processed_frame)
->>>>>>> af12b6b8
 
             # 検知結果を更新
             actions = tracker.get_detected_actions()
@@ -255,18 +224,6 @@
         print("ポーズトラッキングを終了しました")
 
 
-<<<<<<< HEAD
-=======
-def _process_person_frame(person_processor, frame, fallback):
-    """小さなヘルパー: person_processor にフレームを渡して結果を返す"""
-    try:
-        person_frame, _ = person_processor.process_frame(frame)
-        return person_frame if person_frame is not None else fallback
-    except Exception as e:
-        print(f"PersonSegmentation エラー: {e}")
-        return fallback
-
->>>>>>> af12b6b8
 @app.on_event("startup")
 async def startup_event():
     """APIサーバー起動時にカメラ/トラッキング/セグメンテーションを開始"""
@@ -298,7 +255,6 @@
 
     tracking_active = False
     if tracker:
-<<<<<<< HEAD
         try:
             tracker.cleanup()
         except Exception:
@@ -314,16 +270,6 @@
         except Exception:
             pass
 
-=======
-        tracker.cleanup()
-    # person_processorがあれば停止してリソースを解放
-    global person_processor
-    if person_processor:
-        try:
-            person_processor.stop()
-        except Exception:
-            pass
->>>>>>> af12b6b8
     print("APIサーバーが終了しました")
 
 
